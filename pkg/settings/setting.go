--- conflicted
+++ resolved
@@ -274,15 +274,13 @@
 	UIBannerLight = NewSetting("ui-banner-light", "")
 	UIBannerDark  = NewSetting("ui-banner-dark", "")
 
-<<<<<<< HEAD
 	// UIExtensions - setting for configuring UI Extensions (e.g. allow users to enable/disable extensions)
 	UIExtenstions = NewSetting("ui-extensions", "")
-=======
-	// UI Settings for allowing separate configuration of page banners
+
+  // UI Settings for allowing separate configuration of page banners
 	UIBannerHeader       = NewSetting("ui-banner-header", "")
 	UIBannerFooter       = NewSetting("ui-banner-footer", "")
 	UIBannerLoginConsent = NewSetting("ui-banner-login-consent", "")
->>>>>>> 9c46c7ed
 
 	// UIPreferred Ensure that the new Dashboard is the default UI.
 	UIPreferred = NewSetting("ui-preferred", "vue")
